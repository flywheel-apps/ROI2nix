# Dockerfile exported by GearBuilderGUI.Stash edits before export again

# Inheriting from established docker image:
FROM ubuntu:focal

# Inheriting from established docker image:
LABEL maintainer="Flywheel <support@flywheel.io>"
ENV DEBIAN_FRONTEND noninteractive
# Make directory for flywheel spec (v0):
ENV FLYWHEEL /flywheel/v0
WORKDIR ${FLYWHEEL}


#############################################################
## Step 0: setup directory structures         ##
#############################################################
ENV CONVERTER_DIR ${FLYWHEEL}/converters
ENV SCRIPT_DIR ${CONVERTER_DIR}/scripts

# Setup slicer dir https://www.slicer.org/
ENV SLICER_DIR ${CONVERTER_DIR}/slicer
ENV SLICER_DOCKER_DIR ${CONVERTER_DIR}/slicer_docker

# Setup Plastimatch folder: https://plastimatch.org/
ENV PLASTIMATCH_DIR ${CONVERTER_DIR}/plastimatch

# Setup dcm2niix dir: https://github.com/rordenlab/dcm2niix
ENV DCM2NIIX_DIR ${CONVERTER_DIR}/dcm2niix

# Setup dicom2nifti dir: https://github.com/icometrix/dicom2nifti
ENV DICOM2NIFTI_DIR ${CONVERTER_DIR}/dicom2nifti

# Setup main directory for dcmheat repo
ENV DCMHEAT_DIR ${FLYWHEEL}/dcmheat


# Create directories
RUN mkdir ${CONVERTER_DIR} ${SLICER_DIR} ${PLASTIMATCH_DIR} ${DCM2NIIX_DIR} ${DICOM2NIFTI_DIR} ${DCMHEAT_DIR} ${SCRIPT_DIR} ${SLICER_DOCKER_DIR}


#############################################################
## Step 1: Install dependencies         ##
#############################################################
### NOTE THIS ACTUALLY INCLUDES PASTIMATCH

# Largely taking from this docker file: https://github.com/QIICR/dcmheat/blob/master/docker/Dockerfile
# Install APT dependencies
RUN apt-get update && \
    apt-get install -y --no-install-recommends \
    python3-pip \
    python3-setuptools \
    libgdcm-tools \
    curl \
    libarchive-tools \
    cmake \
    make \
    build-essential \
    git \
    wget \
    unzip \
    build-essential \
    xutils-dev \
    default-jre \
    dcmtk \
    plastimatch \
    libpulse-mainloop-glib0 \
    qt5-default \
    xvfb \
    libxdamage1 \
    libxcomposite-dev \
    libxcursor1 \
    libxrandr2 \
    && \
    #apt-get purge -y build-essential xutils-dev && \
    apt-get clean autoclean && \
    apt-get autoremove -y && \
    rm -rf /var/lib/{apt,dpkg,cache,log}/ /tmp/* /var/tmp/*

#############################################################
## Step 2: Clone dcmheat repo for supporting files         ##
#############################################################

RUN git clone https://github.com/QIICR/dcmheat.git ${DCMHEAT_DIR}
# Specific files needed:
# - docker/SlicerConvert.py


#############################################################
## Step 3: Python setup using poetry         ##
#############################################################

COPY poetry.lock pyproject.toml $FLYWHEEL/
# Install PIP Dependencies
RUN pip3 install --upgrade pip && \
    pip3 install poetry && \
    rm -rf /root/.cache/pip

RUN poetry config virtualenvs.create false \
  && poetry install --no-interaction --no-ansi

#############################################################
## Step 4: Install dcm2niix         ##
#############################################################

# Install dcm2niix
ENV CXX=/usr/bin/gcc
ENV DCMCOMMIT=003f0d19f1e57b0129c9dcf3e653f51ca3559028
RUN curl -#L  https://github.com/rordenlab/dcm2niix/archive/$DCMCOMMIT.zip | bsdtar -xf- -C ${DCM2NIIX_DIR}
WORKDIR ${DCM2NIIX_DIR}/dcm2niix-${DCMCOMMIT}/build
RUN cmake -DUSE_OPENJPEG=ON -MY_DEBUG_GE=ON -DCMAKE_CXX_COMPILER=/usr/bin/c++ ../ && \
    make && \
    make install



#############################################################
## Step 5: Install plastimatch         ##
#############################################################
# NOTE THIS IS NOW TAKEN CARE OF IN THE APT-GET INSTALL OF
# STEP 1.  Leaving here in case that breaks or something...

#RUN cd /tmp && \
#	git clone https://gitlab.com/plastimatch/plastimatch.git && \
#	cd plastimatch && git checkout v1.7.2 && \
#	mkdir build && cd build && \
#	cmake -DINSTALL_PREFIX=/usr .. && \
#	make && make install && \
#	cp plastimatch /usr/bin


#############################################################
## Step 6: Install SLICER         ##
#############################################################
#### This is needed to run Slicer python scripts in a headless mode...ALLEGEDLY


<<<<<<< HEAD
## Slicer 4.11
ENV SLICER_URL http://download.slicer.org/bitstream/60add706ae4540bf6a89bf98
RUN curl -v -s -L $SLICER_URL | tar xz -C /tmp && \
    mv /tmp/Slicer* ${SLICER_DIR}/slicer
ENV PATH "${SLICER_DIR}/slicer:${PATH}"

RUN mkdir /tmp/runtime-sliceruser
ENV XDG_RUNTIME_DIR=/tmp/runtime-sliceruser


#############################################################
## Step 7: Install dicom2nifti         ##
#############################################################
# NOTE: THis is a python package and is taken care of with
# Poetry...


#############################################################
## Step 8: Setup flywheel gear stuff         ##
#############################################################
=======
# Specify ENV Variables
ENV PATH=$PATH  \
    LD_LIBRARY_PATH=$LD_LIBRARY_PATH 
>>>>>>> dd442d21

# Copy executable/manifest to Gear
COPY run.py manifest.json my_tests.py ${FLYWHEEL}/
COPY utils/SlicerScripts/RunSlicerExport.py ${SCRIPT_DIR}/RunSlicerExport.py
COPY utils/SlicerScripts/Slicer_Export.py ${SCRIPT_DIR}/Slicer_Export.py


ADD utils ${FLYWHEEL}/utils
RUN chmod a+x /flywheel/v0/run.py

RUN mkdir ${FLYWHEEL}/rosetta
RUN mkdir ${FLYWHEEL}/scrap
RUN ln -s ${SCRIPT_DIR}/SlicerConvert.py /usr/src/SlicerConvert.py
RUN chmod 7700 /tmp/runtime-sliceruser

# Configure entrypoint
ENTRYPOINT ["/flywheel/v0/run.py"]
WORKDIR ${FLYWHEEL}

# ENV preservation for Flywheel Engine
RUN python3 -c 'import os, json; f = open("/tmp/gear_environ.json", "w");json.dump(dict(os.environ), f)'<|MERGE_RESOLUTION|>--- conflicted
+++ resolved
@@ -134,7 +134,6 @@
 #### This is needed to run Slicer python scripts in a headless mode...ALLEGEDLY
 
 
-<<<<<<< HEAD
 ## Slicer 4.11
 ENV SLICER_URL http://download.slicer.org/bitstream/60add706ae4540bf6a89bf98
 RUN curl -v -s -L $SLICER_URL | tar xz -C /tmp && \
@@ -155,11 +154,7 @@
 #############################################################
 ## Step 8: Setup flywheel gear stuff         ##
 #############################################################
-=======
-# Specify ENV Variables
-ENV PATH=$PATH  \
-    LD_LIBRARY_PATH=$LD_LIBRARY_PATH 
->>>>>>> dd442d21
+
 
 # Copy executable/manifest to Gear
 COPY run.py manifest.json my_tests.py ${FLYWHEEL}/
